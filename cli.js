--- conflicted
+++ resolved
@@ -38,12 +38,9 @@
       --profile utilize named profile from .aws/credentials file
       --throughput How many rows to delete in parallel (wipe-data)
       --max-retries Set AWS maxRetries
-<<<<<<< HEAD
-      --endpoint Endpoint URL for DynamoDB Local
-=======
       --ca-file Set SSL certificate authority file
       --marshall Converts JSON to/from DynamoDB record on import/export
->>>>>>> c8384f23
+      --endpoint Endpoint URL for DynamoDB Local
 
     Examples
       dynamodump export-schema --region=eu-west-1 --table=your-table --file=your-schema-dump
